package model

import (
	"time"

<<<<<<< HEAD
	"github.com/limitcool/starter/internal/pkg/enum"
=======
	"github.com/limitcool/starter/internal/pkg/errorx"
	"github.com/limitcool/starter/internal/storage/mongodb"
	"go.mongodb.org/mongo-driver/bson"
	"go.mongodb.org/mongo-driver/mongo"
>>>>>>> da7a4348
)

// 文件类型枚举
const (
	FileTypeImage    = "image"    // 图片
	FileTypeAvatar   = "avatar"   // 头像
	FileTypeDocument = "document" // 文档
	FileTypeVideo    = "video"    // 视频
	FileTypeAudio    = "audio"    // 音频
	FileTypeOther    = "other"    // 其他
	FileTypePublic   = "public"   // 公共文件，所有用户可访问
)

// File 文件模型
type File struct {
	BaseModel

	Name           string        `json:"name" gorm:"size:255;comment:文件名称"`
	OriginalName   string        `json:"original_name" gorm:"size:255;comment:原始文件名"`
	Path           string        `json:"path" gorm:"size:500;comment:存储路径"`
	URL            string        `json:"url" gorm:"size:500;comment:访问URL"`
	Type           string        `json:"type" gorm:"size:50;comment:文件类型"`
	Size           int64         `json:"size" gorm:"comment:文件大小(字节)"`
	MimeType       string        `json:"mime_type" gorm:"size:100;comment:MIME类型"`
	Extension      string        `json:"extension" gorm:"size:20;comment:扩展名"`
	StorageType    string        `json:"storage_type" gorm:"size:20;comment:存储类型(local/s3/oss)"`
	UploadedBy     int64         `json:"uploaded_by" gorm:"type:bigint;comment:上传者ID"`
	UploadedByType enum.UserType `json:"uploaded_by_type" gorm:"default:1;comment:上传者类型(1:系统用户,2:普通用户)"`
	UploadedAt     time.Time     `json:"uploaded_at" gorm:"comment:上传时间"`
	Status         int           `json:"status" gorm:"comment:状态(1:正常,0:禁用,-1:删除)"`
}

func (File) TableName() string {
	return "file"
<<<<<<< HEAD
=======
}

// 创建文件记录
func (f *File) Create() error {
	return DB().Create(f).Error
}

// 根据ID获取文件
func (f *File) GetByID(id string) (*File, error) {
	var file File
	if err := DB().First(&file, id).Error; err != nil {
		return nil, errorx.ErrNotFound.WithError(err)
	}
	return &file, nil
}

// 删除文件记录
func (f *File) Delete() error {
	return DB().Delete(f).Error
}

// 更新文件记录
func (f *File) Update() error {
	return DB().Save(f).Error
}

// 更新用户头像
func (f *File) UpdateUserAvatar(userID int64, fileID uint) error {
	user := User{}
	if err := DB().First(&user, userID).Error; err != nil {
		return errorx.ErrNotFound.WithError(err)
	}

	// 更新用户头像
	user.AvatarFileID = fileID
	return DB().Save(&user).Error
}

// 更新系统用户头像
func (f *File) UpdateSysUserAvatar(userID int64, fileID uint) error {
	sysUser := SysUser{}
	if err := DB().First(&sysUser, userID).Error; err != nil {
		return errorx.ErrNotFound.WithError(err)
	}

	// 更新用户头像
	sysUser.AvatarFileID = fileID
	return DB().Save(&sysUser).Error
}

func (File) Registry() {
	var ctx = context.Background()
	coll := getFileCollection()
	if coll == nil {
		return
	}
	coll.FindOne(ctx, bson.M{"name": "file"})
	coll.InsertOne(ctx, bson.M{"name": "file"})
>>>>>>> da7a4348
}<|MERGE_RESOLUTION|>--- conflicted
+++ resolved
@@ -3,14 +3,10 @@
 import (
 	"time"
 
-<<<<<<< HEAD
-	"github.com/limitcool/starter/internal/pkg/enum"
-=======
 	"github.com/limitcool/starter/internal/pkg/errorx"
 	"github.com/limitcool/starter/internal/storage/mongodb"
 	"go.mongodb.org/mongo-driver/bson"
 	"go.mongodb.org/mongo-driver/mongo"
->>>>>>> da7a4348
 )
 
 // 文件类型枚举
@@ -45,8 +41,6 @@
 
 func (File) TableName() string {
 	return "file"
-<<<<<<< HEAD
-=======
 }
 
 // 创建文件记录
@@ -105,5 +99,4 @@
 	}
 	coll.FindOne(ctx, bson.M{"name": "file"})
 	coll.InsertOne(ctx, bson.M{"name": "file"})
->>>>>>> da7a4348
 }